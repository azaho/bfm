--- conflicted
+++ resolved
@@ -119,7 +119,6 @@
 # eval_tasks = ['frame_brightness', 'global_flow', 'local_flow', 'global_flow_angle', 'local_flow_angle', 'face_num', 'volume', 'pitch', 'delta_volume', 
 #               'delta_pitch', 'speech', 'onset', 'gpt2_surprisal', 'word_length', 'word_gap', 'word_index', 'word_head_pos', 'word_part_speech', 'speaker']
 eval_tasks = config['training']['eval_tasks'].split(',')
-<<<<<<< HEAD
 # Filter out empty strings
 eval_tasks = [task for task in eval_tasks if task.strip()]
 
@@ -140,30 +139,11 @@
     )
 else:
     evaluation = None
-=======
-evaluation = FrozenModelEvaluation_SS_SM(
-    # model evaluation function
-    model_preprocess_functions=training_setup.get_preprocess_functions(pretraining=False),
-    model_evaluation_function=training_setup.generate_frozen_features,
-    eval_aggregation_method=config['cluster']['eval_aggregation_method'],
-    # benchmark parameters 
-    eval_names=eval_tasks, lite=True,
-    subject_trials=[(all_subjects[subject_identifier], trial_id) for subject_identifier, trial_id in config['training']['eval_subject_trials']],
-    # dataloader parameters
-    device=device,
-    dtype=config['training']['data_dtype'],
-    batch_size=config['training']['batch_size'],
-    num_workers_eval=config['cluster']['num_workers_eval'],
-    prefetch_factor=config['cluster']['prefetch_factor'],
-)
->>>>>>> b97fc8c0
 
 ### WANDB SETUP ###
 
 if wandb: 
-<<<<<<< HEAD
     os.makedirs("runs/wandb", exist_ok=True)
-    # added option for entity since you might be inside the andrii-mit organization
     if len(config['cluster']['wandb_entity']) > 0:
         wandb.init(project=config['cluster']['wandb_project'], name=config['cluster']['wandb_name'], id=config['cluster']['wandb_name'],
                     entity=config['cluster']['wandb_entity'],
@@ -171,12 +151,6 @@
     else:
         wandb.init(project=config['cluster']['wandb_project'], name=config['cluster']['wandb_name'], id=config['cluster']['wandb_name'],
                     config=config, settings=wandb.Settings(init_timeout=1000), dir="runs/wandb")
-=======
-    wandb_dir = os.path.join(RUNS_DIR, 'wandb')
-    os.makedirs(wandb_dir, exist_ok=True)
-    wandb.init(project=config['cluster']['wandb_project'], name=config['cluster']['wandb_name'], id=config['cluster']['wandb_name'],
-               config=config, settings=wandb.Settings(init_timeout=480), dir=wandb_dir)
->>>>>>> b97fc8c0
 
 ### EVALUATION OF THE MODEL BEFORE TRAINING ###
 
