from model.electrode_embedding import ElectrodeEmbedding_Learned, ElectrodeEmbedding_NoisyCoordinate, ElectrodeEmbedding_Learned_CoordinateInit, ElectrodeEmbedding_Zero
from model.preprocessing.laplacian_rereferencing import laplacian_rereference_batch
from training_setup.training_config import log
import torch
from training_setup.training_setup import TrainingSetup
from model.BFModule import BFModule
from model.transformer_implementation import Transformer
import torch.nn as nn
import time

# This file first defines the model components, then the training setup.

###
# Flow of data in this model:
# The data starts out as (batch_size, n_electrodes, n_timesamples)
# 1. (batch_size, n_electrodes, n_timesamples) -> FFT -> (batch_size, n_electrodes, n_timebins, max_frequency_bin)
# 2. (batch_size, n_electrodes, n_timebins, max_frequency_bin) -> electrode transformer -> (batch_size, n_timebins, d_model)
# 3. (batch_size, n_timebins, d_model) -> time transformer -> (batch_size, 1, n_timebins, d_model)
# loss function: compare the output of the time transformer on half of electrodes
#   to the output of the electrode transformer on the other half on the next timestep, using a contrastive loss
###


### DEFINING THE MODEL COMPONENTS ###

<<<<<<< HEAD
class SpectrogramPreprocessor(BFModule):
    def __init__(self, output_dim=-1, max_frequency=200):
        super(SpectrogramPreprocessor, self).__init__()
        self.max_frequency = max_frequency
        self.output_dim = output_dim

        assert self.max_frequency == 200, "Max frequency must be 200"
        self.max_frequency_bin = 40 # XXX hardcoded max frequency bin
        
        # Transform FFT output to match expected output dimension
        self.output_transform = nn.Identity() if self.output_dim == -1 else nn.Linear(self.max_frequency_bin, self.output_dim)
    
    def forward(self, batch):
        # batch['data'] is of shape (batch_size, n_electrodes, n_samples)
        # batch['metadata'] is a dictionary containing metadata like the subject identifier and trial id, sampling rate, etc.
        batch_size, n_electrodes = batch['data'].shape[:2]
        
        # Reshape for STFT
        x = batch['data'].reshape(batch_size * n_electrodes, -1)
        x = x.to(dtype=torch.float32)  # Convert to float32 for STFT
        
        # STFT parameters
        # new parameters based on andrii's sweeps
        nperseg = 512
        noverlap = 384
        window = torch.hann_window(nperseg, device=x.device)
        hop_length = nperseg - noverlap
        
        # Compute STFT
        x = torch.stft(x,
                      n_fft=nperseg, 
                      hop_length=hop_length,
                      win_length=nperseg,
                      window=window,
                      return_complex=True,
                      normalized=False,
                      center=True)
        
        # Take magnitude
        x = torch.abs(x)
        
        # Pad or trim to max_frequency dimension
        if x.shape[1] < self.max_frequency_bin:
            x = torch.nn.functional.pad(x, (0, 0, 0, self.max_frequency_bin - x.shape[1]))
        else:
            x = x[:, :self.max_frequency_bin]
            
        # Reshape back
        _, n_freqs, n_times = x.shape
        x = x.reshape(batch_size, n_electrodes, n_freqs, n_times)
        x = x.transpose(2, 3) # (batch_size, n_electrodes, n_timebins, n_freqs)
        
        # Z-score normalization
        x = x - x.mean(dim=[0, 2], keepdim=True)
        x = x / (x.std(dim=[0, 2], keepdim=True) + 1e-5)

        # Transform to match expected output dimension
        x = self.output_transform(x)  # shape: (batch_size, n_electrodes, n_timebins, output_dim)
        
        return x.to(dtype=batch['data'].dtype)
=======
from model.preprocessing.spectrogram import SpectrogramPreprocessor
>>>>>>> b97fc8c0

class ElectrodeTransformer(BFModule):
    def __init__(self, d_model, n_layers=5, n_heads=12, dropout=0.1):
        super().__init__()
        self.d_model = d_model
        self.n_layers = n_layers

        self.transformer = Transformer(d_input=d_model, d_model=d_model, d_output=d_model,
                                            n_layer=n_layers, n_head=n_heads, causal=False,
                                            rope=False, dropout=dropout)
        self.cls_token = nn.Parameter(torch.zeros(1, d_model))

    def forward(self, electrode_data, embeddings=None, only_cls_token=False):
        # electrode_data is of shape (batch_size, n_electrodes, n_timebins, d_model)
        # embeddings is of shape (batch_size, n_electrodes, d_model)
        batch_size, n_electrodes, n_timebins, d_model = electrode_data.shape

        if embeddings is not None:
            electrode_data = electrode_data + embeddings.unsqueeze(2) # shape: (batch_size, n_electrodes, n_timebins, d_model)

        electrode_data = electrode_data.transpose(1, 2) # (batch_size, n_timebins, n_electrodes, d_model)
        electrode_data = electrode_data.reshape(batch_size * n_timebins, n_electrodes, d_model)

        electrode_data = torch.cat([self.cls_token.unsqueeze(0).repeat(batch_size * n_timebins, 1, 1), electrode_data], dim=1) # shape: (batch_size * n_timebins, n_electrodes + 1, d_input)

        electrode_data = self.transformer(electrode_data) # shape: (batch_size * n_timebins, n_electrodes + 1, d_model)

        if only_cls_token:
            electrode_data = electrode_data[:, 0, :] # shape: (batch_size * n_timebins, d_model)
            electrode_data = electrode_data.reshape(batch_size, n_timebins, self.d_model)
        else:
            electrode_data = electrode_data.reshape(batch_size, n_timebins, n_electrodes + 1, self.d_model).transpose(1, 2) # shape: (batch_size, n_electrodes + 1, n_timebins, d_model)

        return electrode_data

class TimeTransformer(BFModule):
    def __init__(self, d_model, n_layers=5, n_heads=12, dropout=0.1):
        super().__init__()
        self.d_model = d_model
        self.n_layers = n_layers
        self.transformer = Transformer(d_input=d_model, d_model=d_model, d_output=d_model,
                                            n_layer=n_layers, n_head=n_heads, causal=True,
                                            rope=True, rope_base=128, dropout=dropout)

    def forward(self, electrode_transformed_data):
        # electrode_transformed_data is of shape (batch_size, n_timebins, d_model)
        batch_size, n_timebins, d_model = electrode_transformed_data.shape
        electrode_transformed_data = self.transformer(electrode_transformed_data) # shape: (batch_size, n_timebins, d_model)
        return electrode_transformed_data

class OriginalModel(BFModule):
    def __init__(self, d_model, spectrogram_parameters, n_layers_electrode=5, n_layers_time=5, n_heads=12, dropout=0.1):
        super().__init__()
        self.d_model = d_model
        self.n_layers_electrode = n_layers_electrode
        self.n_layers_time = n_layers_time

        self.fft_preprocessor = SpectrogramPreprocessor(spectrogram_parameters, output_dim=d_model)
        self.electrode_transformer = ElectrodeTransformer(d_model, n_layers_electrode, n_heads, dropout)
        self.time_transformer = TimeTransformer(d_model, n_layers_time, n_heads, dropout)

        self.temperature_param = nn.Parameter(torch.tensor(0.0))

    def forward(self, batch, embeddings=None, electrode_transformer_only=False):
        # batch['data'] is of shape (batch_size, n_electrodes, n_timesamples)
        # batch['electrode_index'] is of shape (batch_size, n_electrodes)
        # batch['metadata'] is a dictionary containing metadata like the subject identifier and trial id, sampling rate, etc.

        electrode_data = self.fft_preprocessor(batch) # shape: (batch_size, n_electrodes, n_timebins, d_model)

        electrode_transformed_data = self.electrode_transformer(electrode_data, embeddings) # shape: (batch_size, n_electrodes + 1, n_timebins, d_model)
        if electrode_transformer_only:
            return electrode_transformed_data

        time_transformed_data = self.time_transformer(electrode_transformed_data[:, 0, :, :]) # shape: (batch_size, n_timebins, d_model)
        return electrode_transformed_data, time_transformed_data.unsqueeze(1) # shape: (batch_size, n_electrodes + 1, n_timebins, d_model), (batch_size, 1, n_timebins, d_model)


### DEFINING THE TRAINING SETUP ###

class andrii0(TrainingSetup):
    def __init__(self, all_subjects, config, verbose=True):
        super().__init__(all_subjects, config, verbose)

    def initialize_model(self):
        """
            This function initializes the model.

            It must set the self.model_components dictionary to a dictionary of the model components, like
            {"model": model, "electrode_embeddings": electrode_embeddings}, where model and electrode_embeddings are PyTorch modules (those classes must inherit from model.BFModule)
        """
        config = self.config
        device = config['device']
        assert config['model']['signal_preprocessing']['spectrogram'] == True, "For the moment, we only support spectrogram"

        ### LOAD MODEL ###

        self.model = OriginalModel(
            spectrogram_parameters=config['model']['signal_preprocessing']['spectrogram_parameters'],
            d_model=config['model']['transformer']['d_model'],
            n_layers_electrode=config['model']['transformer']['n_layers'],
            n_layers_time=config['model']['transformer']['n_layers'],
            n_heads=config['model']['transformer']['n_heads'],
            dropout=config['training']['dropout']
        ).to(device, dtype=config['model']['dtype'])
        config['model']['name'] = "AndriiOriginalModel"

        self.model = torch.compile(self.model) # <- Kerrnel fusion
        self.model.to(device, dtype=config['model']['dtype'])

        ### LOAD ELECTRODE EMBEDDINGS ###

        electrode_embeddings_class = { # Select the right class based on the config
            'learned': ElectrodeEmbedding_Learned,
            'zero': ElectrodeEmbedding_Zero,
            'coordinate_init': ElectrodeEmbedding_Learned_CoordinateInit,
            'noisy_coordinate': ElectrodeEmbedding_NoisyCoordinate,
        }[config['model']['electrode_embedding']['type']]

        self.electrode_embeddings = electrode_embeddings_class( # Initialize the electrode embeddings
            config['model']['transformer']['d_model'],
            embedding_dim=config['model']['electrode_embedding']['dim'],
            coordinate_noise_std=config['model']['electrode_embedding']['coordinate_noise_std'],
        ).to(device, dtype=config['model']['dtype'])

        for subject in self.all_subjects.values(): # we need to add every subject one by one to create the embeddings map (every electrode of every subject gets its own embedding)
            if self.verbose:
                log(f"Adding subject {subject.subject_identifier} to electrode embeddings...", priority=0)
            self.electrode_embeddings.add_subject(subject)
        self.electrode_embeddings = self.electrode_embeddings.to(device, dtype=config['model']['dtype']) # moving to device again to ensure the new parameters are on the correct device

        self.model_components['model'] = self.model
        self.model_components['electrode_embeddings'] = self.electrode_embeddings

    def _preprocess_add_electrode_indices(self, batch):
        electrode_indices = []
        subject_identifier = batch['metadata']['subject_identifier']
        for electrode_label in batch['electrode_labels'][0]:
            key = (subject_identifier, electrode_label)
            electrode_indices.append(self.electrode_embeddings.embeddings_map[key])
        batch['electrode_index'] = torch.tensor(electrode_indices, dtype=torch.long).unsqueeze(0).expand(batch['data'].shape[0], -1) # shape: (batch_size, n_electrodes)
        return batch
    def _preprocess_subset_electrodes(self, batch):
        batch, selected_idx = super()._preprocess_subset_electrodes(batch, output_selected_idx=True)
        batch_size = batch['data'].shape[0]
        if 'electrode_index' in batch:
            batch['electrode_index'] = batch['electrode_index'][:, selected_idx]
        return batch

    # All of these will be applied to the batch before it is passed to the model
    def get_preprocess_functions(self, pretraining=False):
        preprocess_functions = []
        if self.config['model']['signal_preprocessing']['laplacian_rereference']:
            preprocess_functions.append(self._preprocess_laplacian_rereference)
        if self.config['model']['signal_preprocessing']['normalize_voltage']:
            preprocess_functions.append(self._preprocess_normalize_voltage)
        preprocess_functions.append(self._preprocess_add_electrode_indices)
        if pretraining:
            preprocess_functions.append(self._preprocess_subset_electrodes)
        return preprocess_functions

    def calculate_pretrain_loss(self, batch, output_accuracy=True):
        # INPUT:
        #   batch['data'] shape: (batch_size, n_electrodes, n_timesamples)
        #   batch['electrode_index'] shape: (batch_size, n_electrodes)
        #   batch['metadata']: dictionary containing metadata like the subject identifier and trial id, sampling rate, etc.
        # OUTPUT:
        #   This function will output a dictionary of losses, with the keys being the loss names and the values being the loss values.
        #   The final loss is the mean of all the losses. Accuracies are exempt and are just used for logging.
        batch['data'] = batch['data'].to(self.model.device, dtype=self.model.dtype, non_blocking=True)
        batch['electrode_index'] = batch['electrode_index'].to(self.model.device, non_blocking=True)

        losses = {}
        config = self.config
        def _add_to_loss_contrastive(losses, output, target, loss_suffix):
            # output and target shape: (batch_size, n_electrodes, n_timebins-future_bin_idx, d_model)
            if config['training']['normalize_features']:
                output_ = output / (torch.norm(output, dim=-1, keepdim=True) + 0.001)
                target_ = target / (torch.norm(target, dim=-1, keepdim=True) + 0.001)
            similarity = output_.permute(1, 2, 0, 3) @ target_.permute(1, 2, 3, 0) # shape: (n_electrodes, n_timebins-future_bin_idx, batch_size, batch_size)
            if config['training']['use_temperature_param']:
                similarity = similarity * torch.minimum(torch.exp(self.model.temperature_param), torch.tensor(config['training']['max_temperature_param'], device=self.model.device, dtype=self.model.dtype))
            expanded_arange = torch.arange(batch_size).unsqueeze(0).unsqueeze(0).repeat(output.shape[1], output.shape[2], 1).to(self.model.device, dtype=torch.long).reshape(-1)

            loss = torch.nn.functional.cross_entropy(similarity.view(-1, batch_size), expanded_arange)
            losses[f'contrastive_{loss_suffix}'] = loss
            if output_accuracy:
                accuracy_bin = (similarity.view(-1, batch_size).argmax(dim=-1) == expanded_arange).float().mean()
                losses[f'accuracy_{loss_suffix}'] = accuracy_bin
            return losses
        future_bin_idx = config['training']['future_bin_idx']

        # Note that due to the RandomELectrodeCollator in the dataset class, the electrodes are already shuffled and cut to max_n_electrodes
        batch_size, n_electrodes, n_samples = batch['data'].shape

        # Split the batch into two halves, so that we can compute the contrastive loss on the two halves
        batch_a = {
            'data': batch['data'][:, :n_electrodes//2, :],
            'electrode_index': batch['electrode_index'][:, :n_electrodes//2],
            'metadata': batch['metadata'],
        }
        batch_b = {
            'data': batch['data'][:, n_electrodes//2:, :],
            'electrode_index': batch['electrode_index'][:, n_electrodes//2:],
            'metadata': batch['metadata'],
        }

        embeddings_a = self.electrode_embeddings(batch_a)
        embeddings_b = self.electrode_embeddings(batch_b)
        electrode_transformed_data_a, time_transformed_data_a = self.model(batch_a, embeddings_a) # shape: (batch_size, n_electrodes + 1, n_timebins, d_model), (batch_size, 1, n_timebins, d_model)
        electrode_transformed_data_b, time_transformed_data_b = self.model(batch_b, embeddings_b) # shape: (batch_size, n_electrodes + 1, n_timebins, d_model), (batch_size, 1, n_timebins, d_model)

        # add two symmetric loss components (for the electrode)
        losses = _add_to_loss_contrastive(losses, time_transformed_data_a[:, :, :-future_bin_idx], electrode_transformed_data_b[:, :1, future_bin_idx:], 'a')
        losses = _add_to_loss_contrastive(losses, time_transformed_data_b[:, :, :-future_bin_idx], electrode_transformed_data_a[:, :1, future_bin_idx:], 'b')

        return losses


    def generate_frozen_features(self, batch):
        # INPUT:
        #   batch['data'] shape: (batch_size, n_electrodes, n_timesamples)
        #   batch['electrode_labels'] shape: list of length 1 (since it's the same across the batch), each element is a list of electrode labels
        #   batch['metadata']: dictionary containing metadata like the subject identifier and trial id, sampling rate, etc.
        # OUTPUT:
        #   features shape: (batch_size, n_electrodes or n_electrodes+1, n_timebins, *) where * can be arbitrary
        #   if n_electrodes+1, then the first dimension is the cls token
        batch['data'] = batch['data'].to(self.model.device, dtype=self.model.dtype, non_blocking=True)
        batch['electrode_index'] = batch['electrode_index'].to(self.model.device, non_blocking=True)

        embeddings = self.electrode_embeddings(batch)
        features = self.model(batch, embeddings, electrode_transformer_only=True) # shape: (batch_size, n_electrodes + 1, n_timebins, d_model)
        return features<|MERGE_RESOLUTION|>--- conflicted
+++ resolved
@@ -23,70 +23,7 @@
 
 ### DEFINING THE MODEL COMPONENTS ###
 
-<<<<<<< HEAD
-class SpectrogramPreprocessor(BFModule):
-    def __init__(self, output_dim=-1, max_frequency=200):
-        super(SpectrogramPreprocessor, self).__init__()
-        self.max_frequency = max_frequency
-        self.output_dim = output_dim
-
-        assert self.max_frequency == 200, "Max frequency must be 200"
-        self.max_frequency_bin = 40 # XXX hardcoded max frequency bin
-        
-        # Transform FFT output to match expected output dimension
-        self.output_transform = nn.Identity() if self.output_dim == -1 else nn.Linear(self.max_frequency_bin, self.output_dim)
-    
-    def forward(self, batch):
-        # batch['data'] is of shape (batch_size, n_electrodes, n_samples)
-        # batch['metadata'] is a dictionary containing metadata like the subject identifier and trial id, sampling rate, etc.
-        batch_size, n_electrodes = batch['data'].shape[:2]
-        
-        # Reshape for STFT
-        x = batch['data'].reshape(batch_size * n_electrodes, -1)
-        x = x.to(dtype=torch.float32)  # Convert to float32 for STFT
-        
-        # STFT parameters
-        # new parameters based on andrii's sweeps
-        nperseg = 512
-        noverlap = 384
-        window = torch.hann_window(nperseg, device=x.device)
-        hop_length = nperseg - noverlap
-        
-        # Compute STFT
-        x = torch.stft(x,
-                      n_fft=nperseg, 
-                      hop_length=hop_length,
-                      win_length=nperseg,
-                      window=window,
-                      return_complex=True,
-                      normalized=False,
-                      center=True)
-        
-        # Take magnitude
-        x = torch.abs(x)
-        
-        # Pad or trim to max_frequency dimension
-        if x.shape[1] < self.max_frequency_bin:
-            x = torch.nn.functional.pad(x, (0, 0, 0, self.max_frequency_bin - x.shape[1]))
-        else:
-            x = x[:, :self.max_frequency_bin]
-            
-        # Reshape back
-        _, n_freqs, n_times = x.shape
-        x = x.reshape(batch_size, n_electrodes, n_freqs, n_times)
-        x = x.transpose(2, 3) # (batch_size, n_electrodes, n_timebins, n_freqs)
-        
-        # Z-score normalization
-        x = x - x.mean(dim=[0, 2], keepdim=True)
-        x = x / (x.std(dim=[0, 2], keepdim=True) + 1e-5)
-
-        # Transform to match expected output dimension
-        x = self.output_transform(x)  # shape: (batch_size, n_electrodes, n_timebins, output_dim)
-        
-        return x.to(dtype=batch['data'].dtype)
-=======
 from model.preprocessing.spectrogram import SpectrogramPreprocessor
->>>>>>> b97fc8c0
 
 class ElectrodeTransformer(BFModule):
     def __init__(self, d_model, n_layers=5, n_heads=12, dropout=0.1):
