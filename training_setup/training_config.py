import time
import psutil
import torch
import numpy as np
import argparse
from dataclasses import dataclass, field
from typing import Any, Dict, List, Optional, Tuple, Union

@dataclass
class ParamConfig:
    value: Any
    type: type
    help: str
    include_in_dirname: bool = False
    dirname_format: Optional[callable] = None
    default: Any = None
    required: bool = False

CONFIG_SCHEMA = {
    'model': {
        'name': ParamConfig('OM', str, 'Model name'), # Right now "Original Model"
        
        'context_length': ParamConfig(3, float, 'Context length in seconds'),

        'electrode_embedding': {
            'type': ParamConfig('learned', str, 'Type of electrode embedding', dirname_format=lambda x: f'ee{x}'), # Allowed values: 'learned', 'zero', 'coordinate_init', 'noisy_coordinate'
            'dim': ParamConfig(None, int, 'Dimension of electrode embeddings', dirname_format=lambda x: f'ed{x}'),

            'coordinate_noise_std': ParamConfig(0.0, float, 'Coordinate noise std for electrode embedding'), # Only relevant for the 'noisy_coordinate' type
        },

        'signal_preprocessing': {
            'laplacian_rereference': ParamConfig(True, bool, 'Whether to Laplacian rereference the signal before feeding it to the model'),
            'normalize_voltage': ParamConfig(True, bool, 'Whether to normalize the voltage of the signal (batch norm) before feeding it to the model'),

            'spectrogram': ParamConfig(True, bool, 'Whether to use spectrogram'), # Whether to use spectrogram of the signal or take raw voltage as input
            'spectrogram_parameters': {
                'max_frequency': ParamConfig(150, int, 'Maximum frequency for spectrogram'),
                'tperseg': ParamConfig(0.25, float, 'Time of each spectrogram segment in seconds'),
                'poverlap': ParamConfig(0.75, float, 'Proportion of overlap between segments for spectrogram'),
                'window': ParamConfig('hann', str, 'Window function for spectrogram'), # Allowed values: 'hann', 'boxcar'
            },

            'time_bin_size': ParamConfig(0.125, float, 'Time bin size in seconds'), # Only relevant for spectrogram = 0, when we are binning raw voltage
        },

        'transformer': {
            'd_model': ParamConfig(192, int, 'Dimensionality of the latent space of the model', dirname_format=lambda x: f'dm{x}'),
            'n_heads': ParamConfig(12, int, 'Number of attention heads', dirname_format=lambda x: f'nh{x}'),
            'n_layers': ParamConfig(5, int, 'Number of transformer layers'),
        },

        'dtype': ParamConfig(torch.float32, torch.dtype, 'Model data type'), # Data type for the model weights and activations 
        'use_mixed_precision': ParamConfig(True, bool, 'Whether to use mixed precision training'), # Helps to conserve GPU memory while not really hurting performance
        'amp_dtype': ParamConfig(torch.bfloat16, torch.dtype, 'AMP data type'), # Data type for the mixed precision training
    },

    'cluster': {
        'wandb_project': ParamConfig("", str, 'wandb.com project name'), # If empty, no wandb is used
        'wandb_entity': ParamConfig("", str, 'wandb.com entity name'), # If empty, no wandb is used
        'save_model_every_n_epochs': ParamConfig(1, int, 'Save the model weights and training statistics every n epochs'),
        'eval_model_every_n_epochs': ParamConfig(1, int, 'Evaluate the model every n epochs'),
        'eval_at_beginning': ParamConfig(True, bool, 'Whether to evaluate the model at the beginning of the training'),

        'cache_subjects': ParamConfig(True, bool, 'Whether to cache subjects'), # Whether to cache the subject datasets in RAM, or to load them from the disk as the training proceeds.

        'num_workers_dataloaders': ParamConfig(4, int, 'Number of processes for dataloaders'), # note that you will need to request enough CPU cores to cover all these workers
        'num_workers_eval': ParamConfig(4, int, 'Number of processes for evaluation'),        
        'prefetch_factor': ParamConfig(2, int, 'Prefetch factor'), # for the dataloader workers

        'quick_eval': ParamConfig(False, bool, 'Whether to do quicker evaluation by only evaluating on one fold of the data'), # Whether to do quick evaluation on a subset of the data
        'eval_aggregation_method': ParamConfig('keepall', str, 'Evaluation aggregation method'), # options: 'meanE' (mean across electrodes), 'meanT' (mean across timebins), 'cls' (only take the first token of the electrode dimension), any combinations of these (you can use _ to concatenate them) or 'keepall' (keep all tokens)
    },

    'training': {
        'setup_name': ParamConfig("andrii0", str, 'Setup name', required=True),
        # added paired mode for testing paired subject contrastive learning learning dataloader
        'paired_mode': ParamConfig(False, bool, 'Whether to use paired mode'),

        'train_subject_trials': ParamConfig("btbank3_1", str, 'Train subject trials'), # a string like btbank3_1,btbank3_2,...
        'eval_subject_trials': ParamConfig("", str, 'Eval subject trials'), # a string like btbank3_0,btbank3_1,...
        'data_dtype': ParamConfig(torch.bfloat16, torch.dtype, 'Data type for tensors'),
        
        'eval_tasks': ParamConfig("onset,gpt2_surprisal", str, 'Eval tasks from Neuroprobe'), # a list of neuroprobe tasks to evaluate on during pretraining
        
        'n_epochs': ParamConfig(100, int, 'Number of epochs to train'),
        'p_test': ParamConfig(0.1, float, 'Proportion of data to use as a test split (different from the eval)'),

        'optimizer': ParamConfig('Muon', str, 'Optimizer type'),
        'batch_size': ParamConfig(100, int, 'Batch size for training'),
        
        'learning_rate': ParamConfig(0.003, float, 'Learning rate', include_in_dirname=True, dirname_format=lambda x: f'lr{x}'),
        'lr_schedule': ParamConfig('linear', str, 'Learning rate schedule (none, linear, cosine)'),
<<<<<<< HEAD
        'weight_decay': ParamConfig(0.01, float, 'Weight decay for optimizer', include_in_dirname=True, dirname_format=lambda x: f'wd{x}'),
        'dropout': ParamConfig(0.3, float, 'Dropout rate', include_in_dirname=True, dirname_format=lambda x: f'dr{x}'),
=======
        'weight_decay': ParamConfig(0.0, float, 'Weight decay for optimizer', include_in_dirname=True, dirname_format=lambda x: f'wd{x}'),
        'dropout': ParamConfig(0.1, float, 'Dropout rate', include_in_dirname=True, dirname_format=lambda x: f'dr{x}'),
>>>>>>> b97fc8c0
        
        'max_n_electrodes': ParamConfig(128, int, 'Maximum number of electrodes to use during pretraining'),

        'p_electrodes_per_stream': ParamConfig(0.5, float, 'Proportion of electrodes per stream'),
        'future_bin_idx': ParamConfig(1, int, 'Future bin index'),
        'warmup_steps': ParamConfig(100, int, 'Warmup steps'),
        
        'normalize_features': ParamConfig(True, bool, 'Whether to normalize features'),
        'use_temperature_param': ParamConfig(True, bool, 'Whether to use temperature parameter'),
        'max_temperature_param': ParamConfig(1000.0, float, 'Maximum temperature parameter value'),
        
        'random_string': ParamConfig("X", str, 'Random string for seed generation', include_in_dirname=True, dirname_format=lambda x: f'r{x}'),
        'timestamp': ParamConfig(time.strftime("%Y%m%d_%H%M%S"), str, 'Timestamp', include_in_dirname=True, dirname_format=lambda x: f't{x}'), # the time when the model was trained
    },

    # This is a dictionary that can be used to store any additional parameters that are not part of the schema. 
    # For example, if you want to store a param like config['other']['X'] and it have a value '12345' (only strings are supported)
    # You can pass it as an argument to the script like this: --other.X 12345
    'other': {} 
}

def get_default_config(random_string, wandb_project):
    # Convert schema to actual config
    def convert_schema_to_config(schema):
        config = {}
        for key, value in schema.items():
            if isinstance(value, ParamConfig):
                config[key] = value.value
            elif isinstance(value, dict):
                config[key] = convert_schema_to_config(value)
        return config

    config = convert_schema_to_config(CONFIG_SCHEMA)
    config['cluster']['wandb_project'] = wandb_project
    config['training']['random_string'] = random_string

    return config

def parse_config_from_args(config):
    parser = argparse.ArgumentParser()
    
    def bool_type(x):
        if isinstance(x, bool):
            return x
        if isinstance(x, (int, float)):
            return bool(x)
        if isinstance(x, str):
            if x.lower() in ('true', 't', 'yes', 'y', '1'):
                return True
            if x.lower() in ('false', 'f', 'no', 'n', '0'):
                return False
        raise argparse.ArgumentTypeError(f'Boolean value expected, got {x}')
    
    def add_args_from_schema(schema, prefix=''):
        for key, value in schema.items():
            if isinstance(value, ParamConfig):
                arg_name = f'--{prefix}{key}' if prefix else f'--{key}'
                # Use bool_type for boolean parameters
                arg_type = bool_type if value.type == bool else value.type
                parser.add_argument(arg_name, type=arg_type, default=None, help=value.help, required=value.required)
            elif isinstance(value, dict):
                new_prefix = f'{prefix}{key}.' if prefix else f'{key}.'
                add_args_from_schema(value, new_prefix)

    # Add a catch-all argument for any unknown arguments
    parser.add_argument('--other', nargs='*', action='store', help='Additional arguments to be stored in the other dictionary')

    add_args_from_schema(CONFIG_SCHEMA)
    args, unknown = parser.parse_known_args()

    # Initialize other dictionary if it doesn't exist
    if 'other' not in config:
        config['other'] = {}

    def update_config_from_args(config, schema, args, prefix=''):
        for key, value in schema.items():
            if isinstance(value, ParamConfig):
                arg_name = f'{prefix}{key}' if prefix else key
                if hasattr(args, arg_name) and getattr(args, arg_name) is not None:
                    config[key] = getattr(args, arg_name)
            elif isinstance(value, dict):
                new_prefix = f'{prefix}{key}.' if prefix else f'{key}.'
                update_config_from_args(config[key], value, args, new_prefix)

    update_config_from_args(config, CONFIG_SCHEMA, args)

    # Handle unknown arguments
    i = 0
    while i < len(unknown):
        if unknown[i].startswith('--other.'):
            key = unknown[i][8:]  # Remove '--other.' prefix
            if i + 1 < len(unknown) and not unknown[i + 1].startswith('--'):
                config['other'][key] = unknown[i + 1]
                i += 2
            else:
                i += 1
        else:
            i += 1

def parse_subject_trials_from_config(config):
    train_subject_trials = config['training']['train_subject_trials'] # a string like btbank1_1,btbank1_2,...
    eval_subject_trials = config['training']['eval_subject_trials']
    train_subject_trials = [[subject_identifier.split('_')[0], int(subject_identifier.split('_')[1])] for subject_identifier in train_subject_trials.split(',')] if len(train_subject_trials) > 0 else []
    eval_subject_trials = [[subject_identifier.split('_')[0], int(subject_identifier.split('_')[1])] for subject_identifier in eval_subject_trials.split(',')] if len(eval_subject_trials) > 0 else []
    config['training']['train_subject_trials'] = train_subject_trials
    config['training']['eval_subject_trials'] = eval_subject_trials

def update_dir_name(config):
    dir_name = config['training']['setup_name']
    def add_to_dirname(config, schema, prefix=''):
        nonlocal dir_name
        for key, value in schema.items():
            if isinstance(value, ParamConfig):
                if value.include_in_dirname:
                    config_value = config[key]
                    if value.dirname_format:
                        dir_name += '_' + value.dirname_format(config_value)
                    else:
                        dir_name += f"_{key}{config_value}"
            elif isinstance(value, dict):
                new_prefix = f'{prefix}{key}.' if prefix else f'{key}.'
                add_to_dirname(config[key], value, new_prefix)

    add_to_dirname(config, CONFIG_SCHEMA)
    
    config['cluster']['dir_name'] = dir_name
    return dir_name

max_log_priority = 1
def log(message, priority=0, indent=0):
    if priority > max_log_priority: return

    current_time = time.strftime("%H:%M:%S")
    gpu_memory_reserved = torch.cuda.memory_reserved() / 1024**3 if torch.cuda.is_available() else 0
    process = psutil.Process()
    ram_usage = process.memory_info().rss / 1024**3
    print(f"[{current_time} gpu {gpu_memory_reserved:.1f}G ram {ram_usage:.1f}G] {' '*4*indent}{message}")

def update_random_seed(config):
    random_seed = hash(config['training']['random_string']) % (2**32)
    config['training']['random_seed'] = random_seed
    torch.manual_seed(random_seed)
    np.random.seed(random_seed)
    return random_seed

# Convert torch dtypes to strings before saving
def convert_dtypes(config):
    if isinstance(config, dict):
        return {k: convert_dtypes(v) for k, v in config.items()}
    elif isinstance(config, torch.dtype):
        return str(config)
    elif isinstance(config, torch.device):
        return str(config)
    return config

# Convert string dtypes back to torch dtypes
def unconvert_dtypes(config):
    if isinstance(config, dict):
        return {k: unconvert_dtypes(v) for k, v in config.items()}
    elif isinstance(config, str) and config.startswith('torch.'):
        return getattr(torch, config.split('.')[-1])
    return config


# Testing the config parsing
if __name__ == "__main__":
    ### LOADING CONFIGS ###

    config = get_default_config(random_string="TEMP", wandb_project="") # Outputs a dictionary, see utils/training_config.py for how it looks like
    parse_config_from_args(config) # Parses the command line arguments and updates the config dictionary
    parse_subject_trials_from_config(config) # Parses the subject trials from the config dictionary

    dir_name = update_dir_name(config) # This is used to name the directory where the model is saved, based on the training parameters (the config)
    update_random_seed(config) # This is used to set the random seed for the model (for reproducibility)

    print("CONFIG:")
    print(config)<|MERGE_RESOLUTION|>--- conflicted
+++ resolved
@@ -91,13 +91,8 @@
         
         'learning_rate': ParamConfig(0.003, float, 'Learning rate', include_in_dirname=True, dirname_format=lambda x: f'lr{x}'),
         'lr_schedule': ParamConfig('linear', str, 'Learning rate schedule (none, linear, cosine)'),
-<<<<<<< HEAD
-        'weight_decay': ParamConfig(0.01, float, 'Weight decay for optimizer', include_in_dirname=True, dirname_format=lambda x: f'wd{x}'),
-        'dropout': ParamConfig(0.3, float, 'Dropout rate', include_in_dirname=True, dirname_format=lambda x: f'dr{x}'),
-=======
         'weight_decay': ParamConfig(0.0, float, 'Weight decay for optimizer', include_in_dirname=True, dirname_format=lambda x: f'wd{x}'),
         'dropout': ParamConfig(0.1, float, 'Dropout rate', include_in_dirname=True, dirname_format=lambda x: f'dr{x}'),
->>>>>>> b97fc8c0
         
         'max_n_electrodes': ParamConfig(128, int, 'Maximum number of electrodes to use during pretraining'),
 
